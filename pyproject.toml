[project]
name = "elicito"
version = "0.5.4a1"
description = "A Python package for learning prior distributions based on expert knowledge"
authors = [
    { name = "Florence Bockting", email = "florence.bockting@tu-dortmund.de" },
]
license = { text = "Apache-2.0" }
requires-python = ">=3.9"
dependencies = [
    "tqdm >= 4.38",
    "numpy >= 1.26.4",
<<<<<<< HEAD
    "tensorflow >= 2.16.0",
=======
    "tensorflow >= 2.16.1; sys_platform != 'win32'",
    "tensorflow-cpu >= 2.16.1; sys_platform == 'win32'",
>>>>>>> 2c73992c
    "tensorflow-probability >= 0.24.0",
    "joblib >= 1.4.2",
    "tf-keras >= 2.16.0",
]
readme = "README.md"
classifiers = [
    # Full list: https://pypi.org/classifiers/
    "Development Status :: 3 - Alpha",
    "Intended Audience :: Science/Research",
    ## If you apply an OSI-approved licence, you should uncomment the below
    ## classifiers can be found here: https://pypi.org/classifiers/
    "License :: OSI Approved :: Apache Software License",
    "Natural Language :: English",
    "Operating System :: OS Independent",
    "Programming Language :: Python",
    "Programming Language :: Python :: 3",
    "Programming Language :: Python :: 3 :: Only",
    "Programming Language :: Python :: 3.9",
    "Programming Language :: Python :: 3.10",
    "Programming Language :: Python :: 3.11",
    "Programming Language :: Python :: 3.12",
    "Programming Language :: Python :: 3.13",
    "Typing :: Typed",
]

[project.urls]
Homepage = "https://elicito.readthedocs.io"
Documentation = "https://elicito.readthedocs.io"
Changelog = "https://elicito.readthedocs.io/en/stable/changelog"
Repository = "https://github.com/florence-bockting/elicito"
Issues = "https://github.com/florence-bockting/elicito/issues"


[project.optional-dependencies]
plots = [
    "matplotlib>=3.7.1",
    "seaborn>=0.12"
]
pandas = [
    "pandas==2.2.3"
]
scipy = [
    "scipy==1.13.1"
]

full = [
    "elicito[plots]",
    "elicito[scipy]",
    "elicito[pandas]"
]

[dependency-groups]
# The development dependencies are pinned
# to give a consistent starting point when using this template.
# They should be removed/updated/changed/loosened as suits your project.
# (As soon as you have a lock file, you can remove all of the implied dependencies.)
# (This is a workaround for the fact
# that we can't easily include the lock file in the copier template
# because of how locking works and the order of operations).
dev = [
    # Key dependencies
    # ----------------
    "liccheck==0.9.2",
    "mypy==1.14.0",
    "jupyter >= 1.1.1",
    # Required for type-checking
    "types-tensorflow>=2.18.0",
    "types-seaborn>=0.13.2",
    "types-tqdm>=4.67.0",
    "scipy-stubs<1.15; python_full_version >= '3.10'",
    "joblib-stubs>=1.4.2",
    # Required for liccheck, see https://github.com/dhatim/python-license-check/pull/113
    "pip==24.3.1",
    "pre-commit==4.0.1",
    # Required for liccheck, see https://github.com/dhatim/python-license-check/pull/113
    "setuptools==75.6.0",
    "towncrier==24.8.0",
    # Implied by the key dependencies above
    # -------------------------------------
    "cfgv==3.4.0",
    "click==8.1.8",
    "colorama==0.4.6 ; sys_platform == 'win32'",
    "distlib==0.3.9",
    "filelock==3.16.1",
    "identify==2.6.5",
    "jinja2==3.1.5",
    "markupsafe==3.0.2",
    "mypy-extensions==1.0.0",
    "nodeenv==1.9.1",
    "platformdirs==4.3.6",
    "pyyaml==6.0.2",
    "semantic-version==2.10.0",
    "toml==0.10.2",
    "typing-extensions==4.12.2",
    "virtualenv==20.28.1",
]
docs = [
    # Key dependencies
    # ----------------
    "attrs==24.3.0",
    "mkdocs-autorefs==1.2.0",
    "mkdocs-gen-files==0.5.0",
    "mkdocs-literate-nav==0.6.1",
    "mkdocs-material==9.5.49",
    "mkdocs-section-index==0.3.9",
    "mkdocs==1.6.1",
    "mkdocstrings-python-xref==1.6.2",
    "mkdocstrings-python==1.13.0",
    "pymdown-extensions==10.13",
    "ruff==0.8.6",
    # Implied by the key dependencies above
    # -------------------------------------
    "babel==2.16.0",
    "certifi==2024.12.14",
    "charset-normalizer==3.4.1",
    "click==8.1.8",
    "colorama==0.4.6",
    "ghp-import==2.1.0",
    "griffe==1.5.4",
    "idna==3.10",
    "jinja2==3.1.5",
    "markdown==3.7",
    "markupsafe==3.0.2",
    "mergedeep==1.3.4",
    "mkdocs-get-deps==0.2.0",
    "mkdocs-material-extensions==1.3.1",
    "mkdocstrings==0.27.0",
    "packaging==24.2",
    "paginate==0.5.7",
    "pathspec==0.12.1",
    "platformdirs==4.3.6",
    "pygments==2.19.1",
    "python-dateutil==2.9.0.post0",
    "pyyaml-env-tag==0.1",
    "pyyaml==6.0.2",
    "regex==2024.11.6",
    "requests==2.32.3",
    "six==1.17.0",
    "urllib3==2.3.0",
    "watchdog==6.0.0",
    # Key dependencies for notebook_based_docs
    # ----------------------------------------
    "jupyterlab==4.3.4",
    "jupytext==1.16.6",
    "mkdocs-jupyter==0.25.1",
    # Implied by the key dependencies above
    # -------------------------------------
    "anyio==4.8.0",
    "appnope==0.1.4 ; sys_platform == 'darwin'",
    "argon2-cffi-bindings==21.2.0",
    "argon2-cffi==23.1.0",
    "arrow==1.3.0",
    "asttokens==3.0.0",
    "async-lru==2.0.4",
    "beautifulsoup4==4.12.3",
    "bleach==6.2.0",
    "cffi==1.17.1",
    "comm==0.2.2",
    "debugpy==1.8.11",
    "decorator==5.1.1",
    "defusedxml==0.7.1",
    "executing==2.1.0",
    "fastjsonschema==2.21.1",
    "fqdn==1.5.1",
    "h11==0.14.0",
    "httpcore==1.0.7",
    "httpx==0.28.1",
    "ipykernel==6.29.5",
    "isoduration==20.11.0",
    "jedi==0.19.2",
    "json5==0.10.0",
    "jsonpointer==3.0.0",
    "jsonschema-specifications==2024.10.1",
    "jsonschema==4.23.0",
    "jupyter-client==8.6.3",
    "jupyter-core==5.7.2",
    "jupyter-events==0.11.0",
    "jupyter-lsp==2.2.5",
    "jupyter-server-terminals==0.5.3",
    "jupyter-server==2.15.0",
    "jupyterlab-pygments==0.3.0",
    "jupyterlab-server==2.27.3",
    "markdown-it-py==3.0.0",
    "matplotlib-inline==0.1.7",
    "mdit-py-plugins==0.4.2",
    "mdurl==0.1.2",
    "mistune==3.0.2",
    "nbclient==0.10.2",
    "nbconvert==7.16.4",
    "nbformat==5.10.4",
    "nest-asyncio==1.6.0",
    "notebook-shim==0.2.4",
    "overrides==7.7.0",
    "pandocfilters==1.5.1",
    "parso==0.8.4",
    "prometheus-client==0.21.1",
    "prompt-toolkit==3.0.48",
    "psutil==6.1.1",
    "pure-eval==0.2.3",
    "pycparser==2.22",
    "python-json-logger==3.2.1",
    "pywin32==308 ; platform_python_implementation != 'PyPy' and sys_platform == 'win32'",
    "pywinpty==2.0.14 ; os_name == 'nt'",
    "pyzmq==26.2.0",
    "referencing==0.35.1",
    "rfc3339-validator==0.1.4",
    "rfc3986-validator==0.1.1",
    "rpds-py==0.22.3",
    "send2trash==1.8.3",
    "setuptools==75.6.0",
    "sniffio==1.3.1",
    "soupsieve==2.6",
    "stack-data==0.6.3",
    "terminado==0.18.1",
    "tinycss2==1.4.0",
    "tornado==6.4.2",
    "traitlets==5.14.3",
    "types-python-dateutil==2.9.0.20241206",
    "uri-template==1.3.0",
    "wcwidth==0.2.13",
    "webcolors==24.11.1",
    "webencodings==0.5.1",
    "websocket-client==1.8.0",
]
# For minimum test dependencies.
# These are used when running our minimum PyPI install tests.
tests-min = [
    # Key dependencies
    # ----------------
    "pytest==8.3.4",
    # Implied by the key dependencies above
    # -------------------------------------
    "colorama==0.4.6 ; sys_platform == 'win32'",
    "iniconfig==2.0.0",
    "packaging==24.2",
    "pluggy==1.5.0",
]
# Full test dependencies.
tests-full = [
    # Key dependencies
    # ----------------
    "pytest-cov==6.0.0",
    # Implied by the key dependencies above
    # -------------------------------------
    "colorama==0.4.6 ; sys_platform == 'win32'",
    "coverage==7.6.10",
    "iniconfig==2.0.0",
    "packaging==24.2",
    "pluggy==1.5.0",
    "pytest==8.3.4",
]
# Test dependencies
# (partly split because liccheck uses toml,
# which doesn't support inhomogeneous arrays).
tests = [
    {include-group = "tests-min"},
    {include-group = "tests-full"},
]
all-dev = [
    {include-group = "dev"},
    {include-group = "docs"},
    {include-group = "tests"},
]

[build-system]
requires = [
    "pdm-backend",
    "pdm-build-locked",
]
build-backend = "pdm.backend"

[tool.pdm]
[tool.pdm.build]
locked = true
includes = [
    "src/elicito",
    "LICENCE",
]

[tool.coverage.run]
source = [
    "src",
]
branch = true

[tool.coverage.report]
fail_under = 5 # 90 Reset the coverage test rate TODO
skip_empty = true
show_missing = true
exclude_also = [
    "if TYPE_CHECKING",
    # Type overloading lines
    "@overload",
    "\\.\\.\\.",

]

[tool.mypy]
strict = true
disallow_any_unimported = true
show_error_codes = true
show_error_context = true
warn_unreachable = true
follow_imports = "normal"
exclude = [
    "^networks\\.py$",
]

[tool.jupytext]
formats = "ipynb,py:percent"

[tool.pytest.ini_options]
addopts = [
    "--import-mode=importlib",
]

[tool.ruff]
src = [
    "src",
]
target-version = "py39"
line-length = 88

[tool.ruff.lint]
select = [
    "E",
    "W",
    "F",
    "I",
    "D",
    "PL",
    "TRY",
    "NPY",
    "RUF",
    "UP",
    "S",
]
unfixable = [
    "PD002",
]
ignore = [
    "D200",
    "D400",
    "UP007",
]

[tool.ruff.lint.per-file-ignores]
"test*.py" = [
    "D",
    "S101",
    "PLR2004",
]
"docs/*" = [
    "D100",
    "E402",
    "S101",
]
"scripts/*" = [
    "S101",
]
"stubs/*" = [
    "PLR0913",
]

[tool.ruff.lint.isort]
known-first-party = [
    "src",
]

[tool.ruff.lint.pydocstyle]
convention = "numpy"

[tool.ruff.format]
docstring-code-format = true

[tool.towncrier]
package = "elicito"
package_dir = "src"
filename = "docs/changelog.md"
directory = "changelog/"
title_format = "## Expert prior elicitation method {version} ({project_date})"
underlines = [
    "",
    "",
    "",
]
issue_format = "[#{issue}](https://github.com/florence-bockting/elicito/pull/{issue})"
type = [
    { directory = "breaking", name = "⚠️ Breaking Changes", showcontent = true },
    { directory = "deprecation", name = "🗑️ Deprecations", showcontent = true },
    { directory = "feature", name = "🆕 Features", showcontent = true },
    { directory = "improvement", name = "🎉 Improvements", showcontent = true },
    { directory = "fix", name = "🐛 Bug Fixes", showcontent = true },
    { directory = "docs", name = "📚 Improved Documentation", showcontent = true },
    { directory = "trivial", name = "🔧 Trivial/Internal Changes", showcontent = false },
]

[tool.liccheck]
authorized_licenses = [
    "bsd",
    "bsd license",
    "BSD 3-Clause",
    "3-Clause BSD",
    "CC0",
    "apache",
    "apache 2.0",
    "apache software",
    "apache software license",
    "Apache License, Version 2.0",
    "Apache License 2.0",
    "CMU License (MIT-CMU)",
    "Historical Permission Notice and Disclaimer (HPND)",
    "isc",
    "isc license",
    "isc license (iscl)",
    "gnu lgpl",
    "lgpl with exceptions or zpl",
    "LGPLv2+",
    "GNU Lesser General Public License v2 (LGPLv2)",
    "GNU Lesser General Public License v2 or later (LGPLv2+)",
    "mit",
    "mit license",
    "Mozilla Public License 2.0 (MPL 2.0)",
    "python software foundation",
    "python software foundation license",
    "The Unlicense (Unlicense)",
    "zpl 2.1",
]
unauthorized_licenses = [
    "agpl",
    "gnu agpl",
    "gpl v3",
    "gplv3",
    "gpl v2",
    "gplv2",
    "gpl v1",
    "gplv1",
]

[tool.liccheck.authorized_packages]
namex = "0.0.9"<|MERGE_RESOLUTION|>--- conflicted
+++ resolved
@@ -10,12 +10,7 @@
 dependencies = [
     "tqdm >= 4.38",
     "numpy >= 1.26.4",
-<<<<<<< HEAD
     "tensorflow >= 2.16.0",
-=======
-    "tensorflow >= 2.16.1; sys_platform != 'win32'",
-    "tensorflow-cpu >= 2.16.1; sys_platform == 'win32'",
->>>>>>> 2c73992c
     "tensorflow-probability >= 0.24.0",
     "joblib >= 1.4.2",
     "tf-keras >= 2.16.0",
